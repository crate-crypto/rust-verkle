use banderwagon::{multi_scalar_mul, CanonicalSerialize};
use banderwagon::{Element, Fr, PrimeField};
use ipa_multipoint::{committer::DefaultCommitter, crs::CRS};
use verkle_spec::{hash64, H256};

#[allow(non_snake_case)]
pub fn Java_org_hyperledger_besu_nativelib_ipamultipoint_LibIpaMultipoint_pedersenHash(
    input: &[u8],
) -> Vec<u8> {
    let mut address32 = [0u8; 32];

    address32.copy_from_slice(&input[0..32]);

    let mut trie_index = [0u8; 32];

    trie_index.copy_from_slice(&input[32..64]);
    trie_index.reverse(); // reverse for little endian per specs

    let base_hash = hash_addr_int(&address32, &trie_index);

    let result = base_hash.as_fixed_bytes();

    result.to_vec()
}

// Helper function to hash an address and an integer taken from rust-verkle/verkle-specs.
pub(crate) fn hash_addr_int(addr: &[u8; 32], integer: &[u8; 32]) -> H256 {
    let address_bytes = addr;

    let integer_bytes = integer;
    let mut hash_input = [0u8; 64];
    let (first_half, second_half) = hash_input.split_at_mut(32);

    // Copy address and index into slice, then hash it
    first_half.copy_from_slice(address_bytes);
    second_half.copy_from_slice(integer_bytes);

    let crs = CRS::default();
    let committer = DefaultCommitter::new(&crs.G);

    hash64(&committer, hash_input)
}

#[allow(non_snake_case)]
pub fn Java_org_hyperledger_besu_nativelib_ipamultipoint_LibIpaMultipoint_commit(
    inp: &[u8],
) -> Vec<u8> {
    let len = inp.len();
    if len % 32 != 0 {
        panic!(
            "java/lang/IllegalArgumentException Invalid input length. Should be a multiple of 32-bytes.",
        )
    }
    let n_scalars = len / 32;
    if n_scalars > 256 {
        panic!(
            "java/lang/IllegalArgumentException Invalid input length. Should be at most 256 elements of 32-bytes.",
        )
    }

    // Each 32-le-bytes are interpreted as field elements.
    let mut scalars: Vec<banderwagon::Fr> = Vec::with_capacity(n_scalars);
    for b in inp.chunks(32) {
        scalars.push(Fr::from_le_bytes_mod_order(b));
    }

    // Committing all values at once.
    let bases = CRS::default();
    let commit = multi_scalar_mul(&bases.G, &scalars);

    // Serializing via x/y in projective coordinates, to int and to scalars.
    let scalar = group_to_field(&commit);
    let mut scalar_bytes = [0u8; 32];
    scalar
        .serialize_compressed(&mut scalar_bytes[..])
        .expect("could not serialise Fr into a 32 byte array");

    scalar_bytes.to_vec()
}

#[allow(non_snake_case)]
pub fn Java_org_hyperledger_besu_nativelib_ipamultipoint_LibIpaMultipoint_commitRoot(
    inp: &[u8],
) -> Vec<u8> {
    let len = inp.len();
    if len % 32 != 0 {
        panic!(
            "java/lang/IllegalArgumentException Invalid input length. Should be a multiple of 32-bytes.",
        )
    }

    let n_scalars = len / 32;
    if n_scalars > 256 {
        panic!(
            "java/lang/IllegalArgumentException Invalid input length. Should be at most 256 elements of 32-bytes.",
        )
    }

    // Each 32-le-bytes are interpreted as field elements.
    let mut scalars: Vec<Fr> = Vec::with_capacity(n_scalars);
    for b in inp.chunks(32) {
        scalars.push(Fr::from_le_bytes_mod_order(b));
    }

    // Committing all values at once.
    let bases = CRS::default();
    let commit = multi_scalar_mul(&bases.G[0..scalars.len()], &scalars);

    // Uncompressed serialization
    let commit_bytes = commit.to_bytes_uncompressed();

    commit_bytes.to_vec()
}

// Note: This is a 2 to 1 map, but the two preimages are identified to be the same
// TODO: Create a document showing that this poses no problems
pub(crate) fn group_to_field(point: &Element) -> Fr {
    point.map_to_scalar_field()
}

#[cfg(test)]
mod test {
    use super::Java_org_hyperledger_besu_nativelib_ipamultipoint_LibIpaMultipoint_pedersenHash;
    use crate::{
<<<<<<< HEAD
        commit_to_scalars, deprecated_serialize_commitment, fr_to_le_bytes, hash_commitment,
=======
        commit_to_scalars, deprecated_serialize_commitment, fr_to_le_bytes, get_tree_key_hash,
        hash_commitment,
>>>>>>> ea7d2bda
        interop::{
            Java_org_hyperledger_besu_nativelib_ipamultipoint_LibIpaMultipoint_commit,
            Java_org_hyperledger_besu_nativelib_ipamultipoint_LibIpaMultipoint_commitRoot,
        },
    };
    use banderwagon::Fr;
    use ipa_multipoint::{committer::DefaultCommitter, crs::CRS};

    #[test]
    fn interop_pedersen_hash() {
        let ones = [u8::MAX; 64];
        let expected_hash =
            Java_org_hyperledger_besu_nativelib_ipamultipoint_LibIpaMultipoint_pedersenHash(&ones);

        let crs = CRS::default();
        let committer = DefaultCommitter::new(&crs.G);

        let address = [u8::MAX; 32];
        let tree_index = [u8::MAX; 32];

        let got_hash = get_tree_key_hash(&committer, address, tree_index);

        assert_eq!(got_hash.to_vec(), expected_hash);
    }

    #[test]
    fn interop_commit() {
<<<<<<< HEAD
        let scalars: Vec<_> = (0..256)
            .flat_map(|i| {
=======
        let scalars_le: Vec<_> = (0..256)
            .map(|i| {
>>>>>>> ea7d2bda
                let val = Fr::from((i + 1) as u128);
                fr_to_le_bytes(-val)
            })
            .collect();

        let scalars_be: Vec<_> = (0..256)
            .map(|i| {
                let val = Fr::from((i + 1) as u128);
                let mut arr = fr_to_le_bytes(-val);
                arr.reverse();
                arr
            })
            .flatten()
            .collect();

        // The previous implementation will return the hash in big endian format
        // The new implementation will return the hash in little endian format
        // however.
        let expected_hash_be =
            Java_org_hyperledger_besu_nativelib_ipamultipoint_LibIpaMultipoint_commit(&scalars_be);
        let expected_hash_le: Vec<_> = expected_hash_be.iter().rev().cloned().collect();

        let crs = CRS::default();
        let committer = DefaultCommitter::new(&crs.G);

        let got_commitment = commit_to_scalars(&committer, &scalars_le).unwrap();
        let got_hash = hash_commitment(got_commitment);
        assert_eq!(got_hash.to_vec(), expected_hash_le)
    }

    #[test]
    fn interop_commit_root() {
<<<<<<< HEAD
        let scalars: Vec<_> = (0..256)
            .flat_map(|i| {
                let val = Fr::from((i + 1) as u128);
                fr_to_le_bytes(-val)
=======
        let scalars_le: Vec<_> = (0..256)
            .map(|i| {
                let val = Fr::from((i + 1) as u128);
                fr_to_le_bytes(-val)
            })
            .flatten()
            .collect();

        let scalars_be: Vec<_> = (0..256)
            .map(|i| {
                let val = Fr::from((i + 1) as u128);
                let mut arr = fr_to_le_bytes(-val);
                arr.reverse();
                arr
>>>>>>> ea7d2bda
            })
            .collect();

        let expected_hash =
            Java_org_hyperledger_besu_nativelib_ipamultipoint_LibIpaMultipoint_commitRoot(
                &scalars_be,
            );

        let crs = CRS::default();
        let committer = DefaultCommitter::new(&crs.G);

        let got_commitment = commit_to_scalars(&committer, &scalars_le).unwrap();
        let got_hash = deprecated_serialize_commitment(got_commitment);
        assert_eq!(got_hash.to_vec(), expected_hash)
    }
}<|MERGE_RESOLUTION|>--- conflicted
+++ resolved
@@ -122,12 +122,8 @@
 mod test {
     use super::Java_org_hyperledger_besu_nativelib_ipamultipoint_LibIpaMultipoint_pedersenHash;
     use crate::{
-<<<<<<< HEAD
-        commit_to_scalars, deprecated_serialize_commitment, fr_to_le_bytes, hash_commitment,
-=======
         commit_to_scalars, deprecated_serialize_commitment, fr_to_le_bytes, get_tree_key_hash,
         hash_commitment,
->>>>>>> ea7d2bda
         interop::{
             Java_org_hyperledger_besu_nativelib_ipamultipoint_LibIpaMultipoint_commit,
             Java_org_hyperledger_besu_nativelib_ipamultipoint_LibIpaMultipoint_commitRoot,
@@ -155,13 +151,8 @@
 
     #[test]
     fn interop_commit() {
-<<<<<<< HEAD
-        let scalars: Vec<_> = (0..256)
-            .flat_map(|i| {
-=======
         let scalars_le: Vec<_> = (0..256)
             .map(|i| {
->>>>>>> ea7d2bda
                 let val = Fr::from((i + 1) as u128);
                 fr_to_le_bytes(-val)
             })
@@ -194,12 +185,6 @@
 
     #[test]
     fn interop_commit_root() {
-<<<<<<< HEAD
-        let scalars: Vec<_> = (0..256)
-            .flat_map(|i| {
-                let val = Fr::from((i + 1) as u128);
-                fr_to_le_bytes(-val)
-=======
         let scalars_le: Vec<_> = (0..256)
             .map(|i| {
                 let val = Fr::from((i + 1) as u128);
@@ -214,7 +199,6 @@
                 let mut arr = fr_to_le_bytes(-val);
                 arr.reverse();
                 arr
->>>>>>> ea7d2bda
             })
             .collect();
 
