--- conflicted
+++ resolved
@@ -128,10 +128,6 @@
     old_scalar_bytes: ScalarBytes,
     new_scalar_bytes: ScalarBytes,
 ) -> Result<CommitmentBytes, Error> {
-<<<<<<< HEAD
-=======
-    let old_commitment = Element::from_bytes_unchecked_uncompressed(old_commitment_bytes);
->>>>>>> ea7d2bda
     let old_scalar = fr_from_le_bytes(&old_scalar_bytes)?;
     let new_scalar = fr_from_le_bytes(&new_scalar_bytes)?;
 
@@ -217,52 +213,15 @@
     Element::from_bytes_unchecked_uncompressed(commitment).to_bytes_uncompressed()
 }
 
-<<<<<<< HEAD
-// TODO: We use big endian bytes here to be interopable with the java implementation
-// TODO: we should stick to one endianness everywhere to avoid confusion
-#[allow(dead_code)]
-fn fr_to_be_bytes(fr: banderwagon::Fr) -> [u8; 32] {
-=======
-fn fr_to_le_bytes(fr: banderwagon::Fr) -> [u8; 32] {
->>>>>>> ea7d2bda
-    let mut bytes = [0u8; 32];
-    fr.serialize_compressed(&mut bytes[..])
-        .expect("Failed to serialize scalar to bytes");
-    bytes
-}
-<<<<<<< HEAD
-#[allow(dead_code)]
-fn fr_from_be_bytes(bytes: &[u8]) -> Result<banderwagon::Fr, Error> {
-    let mut bytes = bytes.to_vec();
-    bytes.reverse(); // deserialize expects the bytes to be in little endian order
-    banderwagon::Fr::deserialize_compressed(&bytes[..]).map_err(|_| {
-        Error::FailedToDeserializeScalar {
-            bytes: bytes.to_vec(),
-        }
-=======
-fn fr_from_le_bytes(bytes: &[u8]) -> Result<banderwagon::Fr, Error> {
-    banderwagon::Fr::deserialize_uncompressed(bytes).map_err(|_| Error::FailedToDeserializeScalar {
-        bytes: bytes.to_vec(),
->>>>>>> ea7d2bda
-    })
-}
-
-// Little endian since java implementation will move to LE
-// Will be used when we move to LE on java side.
-#[allow(dead_code)]
 fn fr_to_le_bytes(fr: banderwagon::Fr) -> [u8; 32] {
     let mut bytes = [0u8; 32];
     fr.serialize_compressed(&mut bytes[..])
         .expect("Failed to serialize scalar to bytes");
     bytes
 }
-
 fn fr_from_le_bytes(bytes: &[u8]) -> Result<banderwagon::Fr, Error> {
-    let bytes = bytes.to_vec();
-    banderwagon::Fr::deserialize_compressed(&bytes[..]).map_err(|_| {
-        Error::FailedToDeserializeScalar {
-            bytes: bytes.to_vec(),
-        }
+    banderwagon::Fr::deserialize_uncompressed(bytes).map_err(|_| Error::FailedToDeserializeScalar {
+        bytes: bytes.to_vec(),
     })
 }
 
