--- conflicted
+++ resolved
@@ -1,12 +1,8 @@
 use crate::committer::{precompute::PrecomputeLagrange, test::TestCommitter};
 use crate::constants::CRS;
-<<<<<<< HEAD
-
-=======
 use ark_ec::ProjectiveCurve;
 use ark_serialize::{CanonicalDeserialize, CanonicalSerialize};
 use std::fs::File;
->>>>>>> 11149e0a
 /// Generic configuration file to initialise a verkle trie struct
 #[derive(Debug, Clone)]
 pub struct Config<Storage, PolyCommit> {
@@ -25,11 +21,6 @@
 
 pub type VerkleConfig<Storage> = Config<Storage, PrecomputeLagrange>;
 impl<Storage> VerkleConfig<Storage> {
-<<<<<<< HEAD
-    pub fn new(db: Storage) -> Self {
-        let committer = PrecomputeLagrange::precompute(&CRS.G);
-        Config { db, committer }
-=======
     pub fn new(db: Storage) -> Result<Self, &'static str> {
         let file_exists = std::path::Path::new(PRECOMPUTED_POINTS_PATH).exists();
         if file_exists {
@@ -57,7 +48,6 @@
         let committer: PrecomputeLagrange =
             CanonicalDeserialize::deserialize_unchecked(&mut file).unwrap();
         return Ok(Config { db, committer });
->>>>>>> 11149e0a
     }
 }
 
