--- conflicted
+++ resolved
@@ -760,20 +760,17 @@
 }
 #[cfg(test)]
 mod tests {
-<<<<<<< HEAD
-=======
     use ark_ec::ProjectiveCurve;
     use ark_ff::{PrimeField, Zero};
     use ark_serialize::CanonicalSerialize;
     use bandersnatch::{EdwardsProjective, Fr};
->>>>>>> 11149e0a
 
     use crate::constants::{CRS, TWO_POW_128};
     use crate::database::memory_db::MemoryDb;
     use crate::database::ReadOnlyHigherDb;
     use crate::trie::Trie;
+    use crate::{group_to_field, TestConfig};
     use crate::{TrieTrait, VerkleConfig};
-    use crate::{group_to_field, TestConfig};
     use ark_ec::ProjectiveCurve;
     use ark_ff::{PrimeField, Zero};
     use ark_serialize::CanonicalSerialize;
@@ -1205,5 +1202,4 @@
         let val = trie.get(tree_key_code_keccak).unwrap();
         let val = trie.get(tree_key_code_size).unwrap();
     }
-
 }